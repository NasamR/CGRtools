# -*- coding: utf-8 -*-
#
#  Copyright 2014-2019 Ramil Nugmanov <stsouko@live.ru>
#  This file is part of CGRtools.
#
#  CGRtools is free software; you can redistribute it and/or modify
#  it under the terms of the GNU Lesser General Public License as published by
#  the Free Software Foundation; either version 3 of the License, or
#  (at your option) any later version.
#
#  This program is distributed in the hope that it will be useful,
#  but WITHOUT ANY WARRANTY; without even the implied warranty of
#  MERCHANTABILITY or FITNESS FOR A PARTICULAR PURPOSE. See the
#  GNU Lesser General Public License for more details.
#
#  You should have received a copy of the GNU Lesser General Public License
#  along with this program; if not, see <https://www.gnu.org/licenses/>.
#
from collections import defaultdict
from itertools import count
from logging import warning
from ..containers import ReactionContainer, MoleculeContainer, CGRContainer, QueryContainer
from ..containers.cgr import DynamicBond
from ..exceptions import MappingError
from ..periodictable import Element, DynamicElement, QueryElement


cgr_keys = {'dynbond': 2, 'dynatom': 1}
query_keys = {'atomhyb': 'hybridization', 'hybridization': 'hybridization', 'hyb': 'hybridization',
              'atomneighbors': 'neighbors', 'neighbors': 'neighbors'}
common_isotopes = {'H': 1, 'He': 4, 'Li': 7, 'Be': 9, 'B': 11, 'C': 12, 'N': 14, 'O': 16, 'F': 19, 'Ne': 20, 'Na': 23,
                   'Mg': 24, 'Al': 27, 'Si': 28, 'P': 31, 'S': 32, 'Cl': 35, 'Ar': 40, 'K': 39, 'Ca': 40, 'Sc': 45,
                   'Ti': 48, 'V': 51, 'Cr': 52, 'Mn': 55, 'Fe': 56, 'Co': 59, 'Ni': 59, 'Cu': 64, 'Zn': 65, 'Ga': 70,
                   'Ge': 73, 'As': 75, 'Se': 79, 'Br': 80, 'Kr': 84, 'Rb': 85, 'Sr': 88, 'Y': 89, 'Zr': 91, 'Nb': 93,
                   'Mo': 96, 'Tc': 98, 'Ru': 101, 'Rh': 103, 'Pd': 106, 'Ag': 108, 'Cd': 112, 'In': 115, 'Sn': 119,
                   'Sb': 122, 'Te': 128, 'I': 127, 'Xe': 131, 'Cs': 133, 'Ba': 137, 'La': 139, 'Ce': 140, 'Pr': 141,
                   'Nd': 144, 'Pm': 145, 'Sm': 150, 'Eu': 152, 'Gd': 157, 'Tb': 159, 'Dy': 163, 'Ho': 165, 'Er': 167,
                   'Tm': 169, 'Yb': 173, 'Lu': 175, 'Hf': 178, 'Ta': 181, 'W': 184, 'Re': 186, 'Os': 190, 'Ir': 192,
                   'Pt': 195, 'Au': 197, 'Hg': 201, 'Tl': 204, 'Pb': 207, 'Bi': 209, 'Po': 209, 'At': 210, 'Rn': 222,
                   'Fr': 223, 'Ra': 226, 'Ac': 227, 'Th': 232, 'Pa': 231, 'U': 238, 'Np': 237, 'Pu': 244, 'Am': 243,
                   'Cm': 247, 'Bk': 247, 'Cf': 251, 'Es': 252, 'Fm': 257, 'Md': 258, 'No': 259, 'Lr': 260, 'Rf': 261,
                   'Db': 270, 'Sg': 269, 'Bh': 270, 'Hs': 270, 'Mt': 278, 'Ds': 281, 'Rg': 281, 'Cn': 285, 'Nh': 278,
                   'Fl': 289, 'Mc': 289, 'Lv': 293, 'Ts': 297, 'Og': 294}
elements_set = set(common_isotopes)
elements_list = list(common_isotopes)


class CGRRead:
    def __init__(self, remap=True, ignore=False):
        self.__remap = remap
        self._ignore = ignore

    def _convert_reaction(self, reaction):
        if not (reaction['reactants'] or reaction['products'] or reaction['reagents']):
            raise ValueError('empty reaction')
        maps = {'reactants': [], 'products': [], 'reagents': []}
        for i, tmp in maps.items():
            for molecule in reaction[i]:
                used = set()
                for atom in molecule['atoms']:
                    m = atom['mapping']
                    if m:
                        if m in used:
                            if not self._ignore:
                                raise MappingError('mapping in molecules should be unique')
                            warning(f'non-unique mapping in molecule: {m}')
                        else:
                            used.add(m)
                    tmp.append(m)

        length = count(max(max(maps['products'], default=0), max(maps['reactants'], default=0),
                           max(maps['reagents'], default=0)) + 1)

        # map unmapped atoms.
        for i, tmp in maps.items():
            used = set()
            maps[i] = remap = []
            for m in tmp:
                if not m:
                    remap.append(next(length))
                elif m in used:
                    if not self._ignore:
                        raise MappingError('mapping in reagents or products or reactants should be unique')
                    # force remap non unique atoms in molecules.
                    remap.append(next(length))
                    warning(f'mapping changed: {m} to {remap[-1]}')
                else:
                    remap.append(m)
                    used.add(m)

        if maps['reagents']:
            tmp = (set(maps['reactants']) | set(maps['products'])) & set(maps['reagents'])
            if tmp:
                e = f'reagents has map intersection with reactants or products: {tmp}'
                if not self._ignore:
                    raise MappingError(e)
                warning(e)
                maps['reagents'] = [x if x not in tmp else next(length) for x in maps['reagents']]

        # find breaks in map. e.g. 1,2,5,6. 3,4 - skipped
        if self.__remap:
            lose = sorted(set(range(1, next(length))) - set(maps['reactants']) - set(maps['products']) -
                          set(maps['reagents']), reverse=True)
            if lose:
                for i, tmp in maps.items():
                    if not tmp:
                        continue
                    for j in lose:
                        maps[i] = tmp = [x if x < j else x - 1 for x in tmp]

        rc = {'reactants': [], 'products': [], 'reagents': []}
        for i, tmp in maps.items():
            shift = 0
            for j in reaction[i]:
                atom_len = len(j['atoms'])
                remapped = {x: y for x, y in enumerate(tmp[shift: atom_len + shift])}
                shift += atom_len
                g = self.__prepare_structure(j, remapped)
                rc[i].append(g)
        return ReactionContainer(meta=reaction['meta'], **rc)

    def _convert_structure(self, molecule):
        if self.__remap:
            remapped = {n: k for n, k in enumerate(range(1, len(molecule['atoms']) + 1))}
        else:
            length = count(max(x['mapping'] for x in molecule['atoms']) + 1)
            remapped, used = {}, set()
            for n, atom in enumerate(molecule['atoms']):
                m = atom['mapping']
                if not m:
                    remapped[n] = next(length)
                elif m in used:
                    if not self._ignore:
                        raise MappingError('mapping in molecules should be unique')
                    remapped[n] = next(length)
                    warning(f'mapping in molecule changed: {m} to {remapped[n]}')
                else:
                    remapped[n] = m
                    used.add(m)

        g = self.__prepare_structure(molecule, remapped)
        g.meta.update(molecule['meta'])
        return g

    @staticmethod
    def _convert_molecule(molecule, mapping):
        g = MoleculeContainer()
        pm = g._parsed_mapping
        for n, atom in enumerate(molecule['atoms']):
            n = g.add_atom(Element.from_symbol(atom['element'])(atom['isotope']), mapping[n],
                           charge=atom['charge'], is_radical=atom['is_radical'], xy=(atom['x'], atom['y']))
            pm[n] = atom['mapping']
        for n, m, b in molecule['bonds']:
            g.add_bond(mapping[n], mapping[m], b)
        if any(a['z'] for a in molecule['atoms']):
            g._conformers.append({mapping[n]: (a['x'], a['y'], a['z']) for n, a in enumerate(molecule['atoms'])})
        return g

    @staticmethod
    def _convert_cgr(molecule, mapping):
        atoms = molecule['atoms']
        bonds = defaultdict(dict)

        for nm, _type, value in molecule['cgr']:
            n = nm[0]
            if _type == 'dynatom':
                if value == 'r1':  # only dynatom = r1 acceptable. this means change of radical state
                    atoms[n]['p_is_radical'] = not atoms[n]['is_radical']
                elif value[0] == 'c':
                    atoms[n]['p_charge'] = atoms[n]['charge'] + int(value[1:])
                else:
                    raise ValueError('unknown dynatom')
<<<<<<< HEAD
            elif c_type == 'extrabond':
                value = {'order': self.__bondlabels[c_value]}
                m = c_atoms[1]
                bond_data[n][m] = bond_data[m][n] = value
            elif c_type == 'dynbond':
                bond, p_bond = c_value.split('>')
                value = {'order': self.__bondlabels[bond], 'p_order': self.__bondlabels[p_bond]}
                m = c_atoms[1]
                bond_data[n][m] = bond_data[m][n] = value
                if not is_cgr:
                    is_cgr = True
            elif c_type == 'atomhyb':
                atom_data[n]['hybridization'] = [int(x) for x in c_value.split(',')]
                if not is_query:
                    is_query = True
            elif c_type == 'atomneighbors':
                atom_data[n]['neighbors'] = [int(x) for x in c_value.split(',')]
                if not is_query:
                    is_query = True
            elif c_type == 'dynatomhyb':
                atom_data[n]['hybridization'], atom_data[n]['p_hybridization'] = self.__parse_dyn(c_value)
                if not is_cgr:
                    is_cgr = True
                if not is_query:
                    is_query = True
            elif c_type == 'dynatomneighbors':
                atom_data[n]['neighbors'], atom_data[n]['p_neighbors'] = self.__parse_dyn(c_value)
                if not is_cgr:
                    is_cgr = True
                if not is_query:
                    is_query = True

        prepared_bonds = []
        if is_cgr:
            for k, v in atom_data.items():
                atoms[k].update(v)
            for atom in atoms:
                if 'p_charge' not in atom:
                    atom['p_charge'] = atom['charge']
                if 'p_multiplicity' not in atom:
                    atom['p_multiplicity'] = atom['multiplicity']
                if 'p_x' not in atom:
                    atom.update(p_x=atom['x'], p_y=atom['y'], p_z=atom['z'])

            for n, m, bond in bonds:
                if n in bond_data and m in bond_data[n]:
                    if bond != 8:
                        raise ValueError('invalid CGR spec')
                    bond = bond_data[n][m]
                    if 'p_order' not in bond:
                        bond['p_order'] = bond['order']
                    prepared_bonds.append((n, m, bond))
                else:
                    prepared_bonds.append((n, m, {'order': bond, 'p_order': bond}))

            if is_query:
                for k, v in atom_data.items():
                    if 'hybridization' in v and 'p_hybridization' not in v:
                        atoms[k]['p_hybridization'] = v['hybridization']
                    if 'neighbors' in v and 'p_neighbors' not in v:
                        atoms[k]['p_neighbors'] = v['neighbors']
                g = QueryCGRContainer()
=======
>>>>>>> 4cac2eb9
            else:
                bond, p_bond = value.split('>')
                m = nm[1]
                bonds[n][m] = bonds[m][n] = DynamicBond(int(bond) or None, int(p_bond) or None)

        g = CGRContainer()
        pm = g._parsed_mapping
        for n, atom in enumerate(molecule['atoms']):
            n = g.add_atom(DynamicElement.from_symbol(atom['element'])(atom['isotope']), mapping[n],
                           charge=atom['charge'], is_radical=atom['is_radical'],
                           p_charge=atom.get('p_charge', atom['charge']),
                           p_is_radical=atom.get('p_is_radical', atom['is_radical']),
                           xy=(atom['x'], atom['y']))
            pm[n] = atom['mapping']
        for n, m, b in molecule['bonds']:
            if m in bonds[n] and b != 8:
                raise ValueError('CGR spec invalid')
            g.add_bond(mapping[n], mapping[m], bonds[n].get(m, b))
        return g

    @staticmethod
    def _convert_query(molecule, mapping):
        atoms = molecule['atoms']
        if molecule['atoms_lists']:
            warning('atoms lists not supported yet')

        for n, _type, value in molecule['query']:
            atoms[n][_type] = [int(x) for x in value.split(',')]

        g = QueryContainer()
        pm = g._parsed_mapping
        for n, atom in enumerate(molecule['atoms']):
            n = g.add_atom(QueryElement.from_symbol(atom['element'])(atom['isotope']), mapping[n],
                           charge=atom['charge'], is_radical=atom['is_radical'],
                           neighbors=atom.get('neighbors'), hybridization=atom.get('hybridization'),
                           xy=(atom['x'], atom['y']))
            pm[n] = atom['mapping']
        for n, m, b in molecule['bonds']:
            g.add_bond(mapping[n], mapping[m], b)
        return g

    def __prepare_structure(self, molecule, mapping):
        if molecule['atoms_lists'] or molecule['query']:
            if molecule['cgr']:
                raise ValueError('QueryCGR parsing not supported. try to compose Queries')
            return self._convert_query(molecule, mapping)
        elif molecule['cgr']:
            return self._convert_cgr(molecule, mapping)
        else:
            return self._convert_molecule(molecule, mapping)<|MERGE_RESOLUTION|>--- conflicted
+++ resolved
@@ -170,71 +170,6 @@
                     atoms[n]['p_charge'] = atoms[n]['charge'] + int(value[1:])
                 else:
                     raise ValueError('unknown dynatom')
-<<<<<<< HEAD
-            elif c_type == 'extrabond':
-                value = {'order': self.__bondlabels[c_value]}
-                m = c_atoms[1]
-                bond_data[n][m] = bond_data[m][n] = value
-            elif c_type == 'dynbond':
-                bond, p_bond = c_value.split('>')
-                value = {'order': self.__bondlabels[bond], 'p_order': self.__bondlabels[p_bond]}
-                m = c_atoms[1]
-                bond_data[n][m] = bond_data[m][n] = value
-                if not is_cgr:
-                    is_cgr = True
-            elif c_type == 'atomhyb':
-                atom_data[n]['hybridization'] = [int(x) for x in c_value.split(',')]
-                if not is_query:
-                    is_query = True
-            elif c_type == 'atomneighbors':
-                atom_data[n]['neighbors'] = [int(x) for x in c_value.split(',')]
-                if not is_query:
-                    is_query = True
-            elif c_type == 'dynatomhyb':
-                atom_data[n]['hybridization'], atom_data[n]['p_hybridization'] = self.__parse_dyn(c_value)
-                if not is_cgr:
-                    is_cgr = True
-                if not is_query:
-                    is_query = True
-            elif c_type == 'dynatomneighbors':
-                atom_data[n]['neighbors'], atom_data[n]['p_neighbors'] = self.__parse_dyn(c_value)
-                if not is_cgr:
-                    is_cgr = True
-                if not is_query:
-                    is_query = True
-
-        prepared_bonds = []
-        if is_cgr:
-            for k, v in atom_data.items():
-                atoms[k].update(v)
-            for atom in atoms:
-                if 'p_charge' not in atom:
-                    atom['p_charge'] = atom['charge']
-                if 'p_multiplicity' not in atom:
-                    atom['p_multiplicity'] = atom['multiplicity']
-                if 'p_x' not in atom:
-                    atom.update(p_x=atom['x'], p_y=atom['y'], p_z=atom['z'])
-
-            for n, m, bond in bonds:
-                if n in bond_data and m in bond_data[n]:
-                    if bond != 8:
-                        raise ValueError('invalid CGR spec')
-                    bond = bond_data[n][m]
-                    if 'p_order' not in bond:
-                        bond['p_order'] = bond['order']
-                    prepared_bonds.append((n, m, bond))
-                else:
-                    prepared_bonds.append((n, m, {'order': bond, 'p_order': bond}))
-
-            if is_query:
-                for k, v in atom_data.items():
-                    if 'hybridization' in v and 'p_hybridization' not in v:
-                        atoms[k]['p_hybridization'] = v['hybridization']
-                    if 'neighbors' in v and 'p_neighbors' not in v:
-                        atoms[k]['p_neighbors'] = v['neighbors']
-                g = QueryCGRContainer()
-=======
->>>>>>> 4cac2eb9
             else:
                 bond, p_bond = value.split('>')
                 m = nm[1]

# -*- coding: utf-8 -*-
#
#  Copyright 2017-2020 Ramil Nugmanov <nougmanoff@protonmail.com>
#  This file is part of CGRtools.
#
#  CGRtools is free software; you can redistribute it and/or modify
#  it under the terms of the GNU Lesser General Public License as published by
#  the Free Software Foundation; either version 3 of the License, or
#  (at your option) any later version.
#
#  This program is distributed in the hope that it will be useful,
#  but WITHOUT ANY WARRANTY; without even the implied warranty of
#  MERCHANTABILITY or FITNESS FOR A PARTICULAR PURPOSE. See the
#  GNU Lesser General Public License for more details.
#
#  You should have received a copy of the GNU Lesser General Public License
#  along with this program; if not, see <https://www.gnu.org/licenses/>.
#
from CachedMethods import cached_args_method, cached_property, class_cached_property
from collections import defaultdict
from typing import List, Union, Tuple, Optional, Dict
from . import cgr, query  # cyclic imports resolve
from .bonds import Bond, DynamicBond
from .common import Graph
from ..algorithms.aromatics import Aromatize
from ..algorithms.calculate2d import Calculate2DMolecule
from ..algorithms.components import StructureComponents
from ..algorithms.depict import DepictMolecule
from ..algorithms.smiles import MoleculeSmiles
from ..algorithms.standardize import Standardize
from ..algorithms.stereo import MoleculeStereo
<<<<<<< HEAD
from ..algorithms.tautomers import Tautomers
=======
from ..algorithms.x3dom import X3domMolecule
>>>>>>> 4174e1b8
from ..exceptions import ValenceError, MappingError
from ..periodictable import Element, QueryElement


class MoleculeContainer(MoleculeStereo, Graph, Aromatize, Standardize, MoleculeSmiles, StructureComponents,
<<<<<<< HEAD
                        DepictMolecule, Calculate2DMolecule, Tautomers):
=======
                        DepictMolecule, Calculate2DMolecule, X3domMolecule):
>>>>>>> 4174e1b8
    __slots__ = ('_conformers', '_neighbors', '_hybridizations', '_atoms_stereo', '_hydrogens')
    __class_cache__ = {}

    def __init__(self):
        self._conformers: List[Dict[int, Tuple[float, float, float]]] = []
        self._neighbors: Dict[int, int] = {}
        self._hybridizations: Dict[int, int] = {}
        self._hydrogens: Dict[int, Optional[int]] = {}
        self._atoms_stereo: Dict[int, bool] = {}
        super().__init__()

    def add_atom(self, atom: Union[Element, int, str], *args, charge=0, is_radical=False, **kwargs):
        if not isinstance(atom, Element):
            if isinstance(atom, str):
                atom = Element.from_symbol(atom)()
            elif isinstance(atom, int):
                atom = Element.from_atomic_number(atom)()
            else:
                raise TypeError('Element object expected')

        _map = super().add_atom(atom, *args, charge=charge, is_radical=is_radical, **kwargs)
        self._neighbors[_map] = 0
        self._hybridizations[_map] = 1
        self._conformers.clear()  # clean conformers. need full recalculation for new system

        if atom.atomic_number != 1:
            try:
                rules = atom.valence_rules(charge, is_radical, 0)
            except ValenceError:
                self._hydrogens[_map] = None
            else:
                for s, d, h in rules:
                    if h and not s:
                        self._hydrogens[_map] = h
                        break
                else:
                    self._hydrogens[_map] = 0
        else:
            self._hydrogens[_map] = 0
        return _map

    def add_bond(self, n, m, bond: Union[Bond, int]):
        if not isinstance(bond, Bond):
            bond = Bond(bond)

        super().add_bond(n, m, bond)
        self._conformers.clear()  # clean conformers. need full recalculation for new system

        self._calc_implicit(n)
        self._calc_implicit(m)

        # calc query marks dynamically.
        if self._atoms[n].atomic_number != 1:  # not hydrogen
            self._neighbors[m] += 1
            self._calc_hybridization(m)
        if self._atoms[m].atomic_number != 1:  # not hydrogen
            self._neighbors[n] += 1
            self._calc_hybridization(n)
        self._fix_stereo()

    def delete_atom(self, n):
        old_bonds = self._bonds[n]  # save bonds
        isnt_hydrogen = self._atoms[n].atomic_number != 1
        super().delete_atom(n)

        sn = self._neighbors

        del sn[n]
        del self._hybridizations[n]
        del self._hydrogens[n]
        self._conformers.clear()  # clean conformers. need full recalculation for new system

        if isnt_hydrogen:
            for m in old_bonds:
                self._calc_hybridization(m)
                sn[m] -= 1

        for m in old_bonds:
            self._calc_implicit(m)
        self._fix_stereo()

    def delete_bond(self, n, m):
        super().delete_bond(n, m)
        self._conformers.clear()  # clean conformers. need full recalculation for new system

        self._calc_implicit(n)
        self._calc_implicit(m)

        # neighbors query marks fix. ignore removed hydrogen
        if self._atoms[n].atomic_number != 1:
            self._calc_hybridization(m)
            self._neighbors[m] -= 1
        if self._atoms[m].atomic_number != 1:
            self._calc_hybridization(n)
            self._neighbors[n] -= 1
        self._fix_stereo()

    def remap(self, mapping, *, copy=False) -> 'MoleculeContainer':
        h = super().remap(mapping, copy=copy)
        mg = mapping.get
        sn = self._neighbors
        shg = self._hydrogens

        if copy:
            hn = h._neighbors
            hh = h._hybridizations
            hhg = h._hydrogens
            hc = h._conformers
            has = h._atoms_stereo
        else:
            hn = {}
            hh = {}
            hhg = {}
            hc = []
            has = {}

        for n, hyb in self._hybridizations.items():
            m = mg(n, n)
            hn[m] = sn[n]
            hh[m] = hyb
            hhg[m] = shg[n]

        hc.extend({mg(n, n): x for n, x in c.items()} for c in self._conformers)

        for n, stereo in self._atoms_stereo.items():
            has[mg(n, n)] = stereo

        if copy:
            return h

        self._neighbors = hn
        self._hybridizations = hh
        self._hydrogens = hhg
        self._conformers = hc
        self._atoms_stereo = has
        return self

    def copy(self, **kwargs) -> 'MoleculeContainer':
        copy = super().copy(**kwargs)
        copy._neighbors = self._neighbors.copy()
        copy._hybridizations = self._hybridizations.copy()
        copy._hydrogens = self._hydrogens.copy()
        copy._conformers = [c.copy() for c in self._conformers]
        copy._atoms_stereo = self._atoms_stereo.copy()
        return copy

    def substructure(self, atoms, *, as_query: bool = False, **kwargs) -> Union['MoleculeContainer',
                                                                                'query.QueryContainer']:
        """
        create substructure containing atoms from atoms list

        :param atoms: list of atoms numbers of substructure
        :param meta: if True metadata will be copied to substructure
        :param as_query: return Query object based on graph substructure
        """
        sub, atoms = super().substructure(atoms, query.QueryContainer if as_query else self.__class__, **kwargs)
        sa = self._atoms
        sb = self._bonds

        if as_query:
            lost = {n for n, a in sa.items() if a.atomic_number != 1} - set(atoms)  # atoms not in substructure
            not_skin = {n for n in atoms if lost.isdisjoint(sb[n])}
            sub._atoms_stereo = {n: s for n, s in self._atoms_stereo.items() if n in not_skin}
            sub._atoms = ca = {}
            for n in atoms:
                atom = sa[n]
                atom = QueryElement.from_atomic_number(atom.atomic_number)(atom.isotope)
                ca[n] = atom
                atom._attach_to_graph(sub, n)

            sn = self._neighbors
            sh = self._hybridizations
            sub._neighbors = {n: (sn[n],) for n in atoms}
            sub._hybridizations = {n: (sh[n],) for n in atoms}
        else:
            sub._conformers = [{n: c[n] for n in atoms} for c in self._conformers]
            sub._atoms = ca = {}
            for n in atoms:
                atom = sa[n].copy()
                ca[n] = atom
                atom._attach_to_graph(sub, n)

            # recalculate query marks
            sub._neighbors = sn = {}
            sub._hybridizations = {}
            sub._hydrogens = {}
            atoms = sub._atoms
            for n, m_bonds in sub._bonds.items():
                sn[n] = sum(atoms[m].atomic_number != 1 for m in m_bonds)
                sub._calc_hybridization(n)
                sub._calc_implicit(n)
            sub._atoms_stereo = self._atoms_stereo
            sub._fix_stereo()
        return sub

    def union(self, other, **kwargs):
        if isinstance(other, MoleculeContainer):
            u, other = super().union(other, **kwargs)
            u._conformers.clear()

            u._neighbors.update(other._neighbors)
            u._hybridizations.update(other._hybridizations)
            u._hydrogens.update(other._hydrogens)
            u._atoms_stereo.update(other._atoms_stereo)

            ub = u._bonds
            for n in other._bonds:
                ub[n] = {}
            seen = set()
            for n, m_bond in other._bonds.items():
                seen.add(n)
                for m, bond in m_bond.items():
                    if m not in seen:
                        ub[n][m] = ub[m][n] = bond.copy()

            ua = u._atoms
            for n, atom in other._atoms.items():
                atom = atom.copy()
                ua[n] = atom
                atom._attach_to_graph(u, n)
            return u
        elif isinstance(other, Graph):
            return other.union(self, **kwargs)
        else:
            raise TypeError('Graph expected')

    def compose(self, other: Union['MoleculeContainer', 'cgr.CGRContainer']) -> 'cgr.CGRContainer':
        """
        compose 2 graphs to CGR
        """
        sa = self._atoms
        sc = self._charges
        sr = self._radicals
        sp = self._plane
        sb = self._bonds

        bonds = []
        adj = defaultdict(lambda: defaultdict(lambda: [None, None]))

        if isinstance(other, MoleculeContainer):
            oa = other._atoms
            oc = other._charges
            or_ = other._radicals
            op = other._plane
            ob = other._bonds
            common = sa.keys() & other
            h = cgr.CGRContainer()
            atoms = h._atoms

            for n in sa.keys() - common:  # cleavage atoms
                h.add_atom(sa[n], n, charge=sc[n], is_radical=sr[n], xy=sp[n], p_charge=sc[n], p_is_radical=sr[n])
                for m, bond in sb[n].items():
                    if m not in atoms:
                        if m in common:  # bond to common atoms is broken bond
                            order = bond.order
                            bond = object.__new__(DynamicBond)
                            bond._DynamicBond__order, bond._DynamicBond__p_order = order, None
                        bonds.append((n, m, bond))
            for n in other._atoms.keys() - common:  # coupling atoms
                h.add_atom(oa[n], n, charge=oc[n], is_radical=or_[n], xy=op[n], p_charge=oc[n], p_is_radical=or_[n])
                for m, bond in ob[n].items():
                    if m not in atoms:
                        if m in common:  # bond to common atoms is formed bond
                            order = bond.order
                            bond = object.__new__(DynamicBond)
                            bond._DynamicBond__order, bond._DynamicBond__p_order = None, order
                        bonds.append((n, m, bond))
            for n in common:
                an = adj[n]
                for m, bond in sb[n].items():
                    if m in common:
                        an[m][0] = bond.order
                for m, bond in ob[n].items():
                    if m in common:
                        an[m][1] = bond.order
            for n in common:
                san = sa[n]
                if san.atomic_number != oa[n].atomic_number or san.isotope != oa[n].isotope:
                    raise MappingError(f'atoms with number {{{n}}} not equal')
                h.add_atom(san, n, charge=sc[n], is_radical=sr[n], xy=sp[n], p_charge=oc[n], p_is_radical=or_[n])
                for m, (o1, o2) in adj[n].items():
                    if m not in atoms:
                        bond = object.__new__(DynamicBond)
                        bond._DynamicBond__order, bond._DynamicBond__p_order = o1, o2
                        bonds.append((n, m, bond))
        elif isinstance(other, cgr.CGRContainer):
            oa = other._atoms
            oc = other._charges
            or_ = other._radicals
            opc = other._p_charges
            opr = other._p_radicals
            op = other._plane
            ob = other._bonds
            common = sa.keys() & other
            h = other.__class__()  # subclasses support
            atoms = h._atoms

            for n in sa.keys() - common:  # cleavage atoms
                h.add_atom(sa[n], n, charge=sc[n], is_radical=sr[n], xy=sp[n], p_charge=sc[n], p_is_radical=sr[n])
                for m, bond in sb[n].items():
                    if m not in atoms:
                        if m in common:  # bond to common atoms is broken bond
                            order = bond.order
                            bond = object.__new__(DynamicBond)
                            bond._DynamicBond__order, bond._DynamicBond__p_order = order, None
                        bonds.append((n, m, bond))
            for n in other._atoms.keys() - common:  # coupling atoms
                h.add_atom(oa[n].copy(), n, charge=oc[n], is_radical=or_[n], xy=op[n], p_charge=opc[n],
                           p_is_radical=opr[n])
                for m, bond in ob[n].items():
                    if m not in atoms:
                        if m in common:  # bond to common atoms is formed bond
                            order = bond.p_order
                            if order:  # skip broken bond. X>None => None>None
                                bond = object.__new__(DynamicBond)
                                bond._DynamicBond__order, bond._DynamicBond__p_order = None, order
                                bonds.append((n, m, bond))
                        else:
                            bonds.append((n, m, bond))
            for n in common:
                an = adj[n]
                for m, bond in sb[n].items():
                    if m in common:
                        an[m][0] = bond.order
                for m, bond in ob[n].items():
                    if m in an or m in common and bond.p_order:
                        # self has nm bond or other bond not broken
                        an[m][1] = bond.p_order
            for n in common:
                san = sa[n]
                if san.atomic_number != oa[n].atomic_number or san.isotope != oa[n].isotope:
                    raise MappingError(f'atoms with number {{{n}}} not equal')
                h.add_atom(san, n, charge=sc[n], is_radical=sr[n], xy=sp[n], p_charge=opc[n], p_is_radical=opr[n])
                for m, (o1, o2) in adj[n].items():
                    if m not in atoms:
                        bond = object.__new__(DynamicBond)
                        bond._DynamicBond__order, bond._DynamicBond__p_order = o1, o2
                        bonds.append((n, m, bond))
        else:
            raise TypeError('MoleculeContainer or CGRContainer expected')

        for n, m, bond in bonds:
            h.add_bond(n, m, bond)
        return h

    def __xor__(self, other):
        """
        G ^ H is CGR generation
        """
        return self.compose(other)

    def get_mapping(self, other: 'MoleculeContainer', **kwargs):
        if isinstance(other, MoleculeContainer):
            return super().get_mapping(other, **kwargs)
        raise TypeError('MoleculeContainer expected')

    def get_mcs_mapping(self, other: 'MoleculeContainer', **kwargs):
        if isinstance(other, MoleculeContainer):
            return super().get_mcs_mapping(other, **kwargs)
        raise TypeError('MoleculeContainer expected')

    def implicify_hydrogens(self) -> int:
        """
        remove explicit hydrogen if possible

        :return: number of removed hydrogens
        """
        atoms = self._atoms
        charges = self._charges
        radicals = self._radicals
        bonds = self._bonds
        explicit = defaultdict(list)
        for n, atom in atoms.items():
            if atom.atomic_number == 1:
                for m in bonds[n]:
                    if atoms[m].atomic_number != 1:
                        explicit[m].append(n)

        to_remove = set()
        for n, hs in explicit.items():
            atom = atoms[n]
            charge = charges[n]
            is_radical = radicals[n]
            len_h = len(hs)
            for i in range(len_h, 0, -1):
                hi = hs[:i]
                explicit_sum = 0
                explicit_dict = defaultdict(int)
                for m, bond in bonds[n].items():
                    if m not in hi:
                        explicit_sum += bond.order
                        explicit_dict[(bond.order, atoms[m].atomic_number)] += 1

                if any(s.issubset(explicit_dict) and all(explicit_dict[k] >= c for k, c in d.items()) and h >= i
                       for s, d, h in atom.valence_rules(charge, is_radical, explicit_sum)):
                    to_remove.update(hi)
                    break
        for n in to_remove:
            self.delete_atom(n)
        return len(to_remove)

    def explicify_hydrogens(self) -> int:
        """
        add explicit hydrogens to atoms

        :return: number of added atoms
        """
        to_add = []
        for n, h in self._hydrogens.items():
            try:
                to_add.extend([n] * h)
            except TypeError:
                raise ValenceError(f'atom {{{n}}} has valence error')
        for n in to_add:
            self.add_bond(n, self.add_atom('H'), 1)
        return len(to_add)

    def check_valence(self) -> List[int]:
        """
        check valences of all atoms

        works only on molecules with aromatic rings in Kekule form
        :return: list of invalid atoms
        """
        atoms = self._atoms
        charges = self._charges
        radicals = self._radicals
        bonds = self._bonds
        errors = set(atoms)
        for n, atom in atoms.items():
            charge = charges[n]
            is_radical = radicals[n]
            explicit_sum = 0
            explicit_dict = defaultdict(int)
            for m, bond in bonds[n].items():
                order = bond.order
                if order == 4:  # aromatic rings not supported
                    break
                elif order != 8:  # any bond used for complexes
                    explicit_sum += order
                    explicit_dict[(order, atoms[m].atomic_number)] += 1
            else:
                try:
                    rules = atom.valence_rules(charge, is_radical, explicit_sum)
                except ValenceError:
                    pass
                else:
                    for s, d, h in rules:
                        if s.issubset(explicit_dict) and all(explicit_dict[k] >= c for k, c in d.items()):
                            errors.discard(n)
                            break
        return list(errors)

    @cached_property
    def molecular_charge(self):
        """
        total charge of molecule
        """
        return sum(self._charges.values())

    def __int__(self):
        """
        total charge of molecule
        """
        return self.molecular_charge

    @cached_property
    def molecular_mass(self):
        return sum(x.atomic_mass for x in self._atoms.values())

    def __float__(self):
        return self.molecular_mass

    @cached_args_method
    def _explicit_hydrogens(self, n: int) -> int:
        """
        number of explicit hydrogen atoms connected to atom.

        take into account any type of bonds with hydrogen atoms.
        """
        atoms = self._atoms
        return sum(atoms[m].atomic_number == 1 for m in self._bonds[n])

    @cached_args_method
    def _total_hydrogens(self, n: int) -> int:
        return self._hydrogens[n] + self._explicit_hydrogens(n)

    def _calc_implicit(self, n: int) -> Optional[int]:
        atoms = self._atoms
        atom = atoms[n]
        if atom.atomic_number != 1:
            charge = self._charges[n]
            is_radical = self._radicals[n]
            explicit_sum = 0
            explicit_dict = defaultdict(int)
            for m, bond in self._bonds[n].items():
                order = bond.order
                if order == 4:  # aromatic rings not supported
                    self._hydrogens[n] = None
                    return
                elif order != 8:  # any bond used for complexes
                    explicit_sum += order
                    explicit_dict[(order, atoms[m].atomic_number)] += 1
            try:
                rules = atom.valence_rules(charge, is_radical, explicit_sum)
            except ValenceError:
                self._hydrogens[n] = None
                return
            for s, d, h in rules:
                if h and s.issubset(explicit_dict) and all(explicit_dict[k] >= c for k, c in d.items()):
                    self._hydrogens[n] = h
                    return h
        self._hydrogens[n] = 0
        return 0

    def _calc_hybridization(self, n: int) -> int:
        atoms = self._atoms
        hybridization = 1
        for m, bond in self._bonds[n].items():
            if atoms[m].atomic_number == 1:  # ignore hydrogen
                continue
            order = bond.order
            if order == 4:
                self._hybridizations[n] = 4
                return 4
            elif order == 3:
                if hybridization != 3:
                    hybridization = 3
            elif order == 2:
                if hybridization == 2:
                    hybridization = 3
                elif hybridization == 1:
                    hybridization = 2
        self._hybridizations[n] = hybridization
        return hybridization

    @class_cached_property
    def _standardize_compiled_rules(self):
        rules = []
        for atoms, bonds, atom_fix, bonds_fix in self._standardize_rules():
            q = query.QueryContainer()
            for a in atoms:
                q.add_atom(**a)
            for n, m, b in bonds:
                q.add_bond(n, m, b)
            rules.append((q, atom_fix, bonds_fix))
        return rules

    def __getstate__(self):
        return {'conformers': self._conformers, 'atoms_stereo': self._atoms_stereo, **super().__getstate__()}

    def __setstate__(self, state):
        if '_BaseContainer__meta' in state:  # 2.8 reverse compatibility
            state['atoms'] = {n: Element.from_symbol(a['element'])(a.get('isotope')) for n, a in state['_node'].items()}
            state['charges'] = {n: a['s_charge'] for n, a in state['_node'].items()}
            state['radicals'] = {n: bool(a['s_radical']) for n, a in state['_node'].items()}
            state['plane'] = {n: (a['s_x'], a['s_y']) for n, a in state['node'].items()}

            state['bonds'] = bonds = {}
            for n, m_bond in state['_adj'].items():
                bonds[n] = bn = {}
                for m, bond in m_bond.items():
                    if m in bonds:
                        bn[m] = bonds[m][n]
                    else:
                        bn[m] = Bond(bond['s_bond'] if bond['s_bond'] != 9 else 5)

            state['conformers'] = []
            state['atoms_stereo'] = {}
            state['meta'] = state['_BaseContainer__meta']
            state['parsed_mapping'] = {}
        elif 'node' in state:  # 3.1 compatibility.
            state['atoms'] = {n: a.atom.copy() for n, a in state['node'].items()}
            state['charges'] = {n: a.charge for n, a in state['node'].items()}
            state['radicals'] = {n: a.is_radical for n, a in state['node'].items()}
            state['plane'] = {n: a.xy for n, a in state['node'].items()}
            state['parsed_mapping'] = {n: a.parsed_mapping for n, a in state['node'].items() if a.parsed_mapping}

            state['bonds'] = bonds = {}
            for n, m_bond in state['adj'].items():
                bonds[n] = bn = {}
                for m, bond in m_bond.items():
                    if m in bonds:
                        bn[m] = bonds[m][n]
                    else:
                        bn[m] = Bond(bond.order)

            state['conformers'] = []
            state['atoms_stereo'] = {}

        super().__setstate__(state)
        self._conformers = state['conformers']
        self._atoms_stereo = state['atoms_stereo']

        # restore query and hydrogen marks
        self._neighbors = sn = {}
        self._hybridizations = {}
        self._hydrogens = {}
        atoms = state['atoms']
        for n, m_bonds in state['bonds'].items():
            sn[n] = sum(atoms[m].atomic_number != 1 for m in m_bonds)
            self._calc_hybridization(n)
            self._calc_implicit(n)


__all__ = ['MoleculeContainer']<|MERGE_RESOLUTION|>--- conflicted
+++ resolved
@@ -29,21 +29,14 @@
 from ..algorithms.smiles import MoleculeSmiles
 from ..algorithms.standardize import Standardize
 from ..algorithms.stereo import MoleculeStereo
-<<<<<<< HEAD
 from ..algorithms.tautomers import Tautomers
-=======
 from ..algorithms.x3dom import X3domMolecule
->>>>>>> 4174e1b8
 from ..exceptions import ValenceError, MappingError
 from ..periodictable import Element, QueryElement
 
 
 class MoleculeContainer(MoleculeStereo, Graph, Aromatize, Standardize, MoleculeSmiles, StructureComponents,
-<<<<<<< HEAD
-                        DepictMolecule, Calculate2DMolecule, Tautomers):
-=======
-                        DepictMolecule, Calculate2DMolecule, X3domMolecule):
->>>>>>> 4174e1b8
+                        DepictMolecule, Calculate2DMolecule, Tautomers, X3domMolecule):
     __slots__ = ('_conformers', '_neighbors', '_hybridizations', '_atoms_stereo', '_hydrogens')
     __class_cache__ = {}
 

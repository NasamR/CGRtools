--- conflicted
+++ resolved
@@ -31,20 +31,14 @@
 from ..algorithms.standardize import Standardize
 from ..algorithms.stereo import MoleculeStereo
 from ..algorithms.x3dom import X3domMolecule
-from ..algorithms.tautomers import Tautomers
 from ..exceptions import ValenceError, MappingError
 from ..periodictable import Element, QueryElement
 
 
 class MoleculeContainer(MoleculeStereo, Graph, Aromatize, Standardize, MoleculeSmiles, StructureComponents,
-<<<<<<< HEAD
-                        DepictMolecule, Calculate2DMolecule, Pharmacophore, X3domMolecule, Tautomers):
-    __slots__ = ('_conformers', '_neighbors', '_hybridizations', '_atoms_stereo', '_hydrogens')
-=======
                         DepictMolecule, Calculate2DMolecule, Pharmacophore, X3domMolecule):
     __slots__ = ('_conformers', '_neighbors', '_hybridizations', '_atoms_stereo', '_hydrogens', '_cis_trans_stereo',
                  '_allenes_stereo')
->>>>>>> cc2e9b4f
 
     def __init__(self):
         self._conformers: List[Dict[int, Tuple[float, float, float]]] = []
